from fastapi import Request, status, HTTPException
from fastapi.responses import JSONResponse

<<<<<<< HEAD
import json
import re
from fastapi import Request, status
from fastapi.responses import JSONResponse, Response
from starlette.middleware.base import BaseHTTPMiddleware
from fastapi import HTTPException

# --- CASE CONVERSION HELPERS ---
def to_camel_case(snake_str):
    components = snake_str.split('_')
    return components[0] + ''.join(x.title() for x in components[1:])

def to_snake_case(camel_str):
    s1 = re.sub('(.)([A-Z][a-z]+)', r'\1_\2', camel_str)
    return re.sub('([a-z0-9])([A-Z])', r'\1_\2', s1).lower()

def convert_dict_keys(d, convert_func):
    if not isinstance(d, dict):
        return d
    
    new_dict = {}
    for k, v in d.items():
        new_key = convert_func(k)
        if isinstance(v, dict):
            new_dict[new_key] = convert_dict_keys(v, convert_func)
        elif isinstance(v, list):
            new_dict[new_key] = [convert_dict_keys(i, convert_func) for i in v]
        else:
            new_dict[new_key] = v
    return new_dict

# --- MIDDLEWARE CLASS ---
class CaseConversionMiddleware(BaseHTTPMiddleware):
    async def dispatch(self, request: Request, call_next):
        if request.headers.get("content-type") == "application/json":
            try:
                body = await request.body()
                if body:
                    data = json.loads(body)
                    request_body_snake = convert_dict_keys(data, to_snake_case)
                    
                    # Modify the request scope to replace the body
                    async def receive():
                        return {"type": "http.request", "body": json.dumps(request_body_snake).encode()}
                    request._receive = receive
            except json.JSONDecodeError:
                # If body is not valid JSON, proceed without conversion
                pass

        response = await call_next(request)

        # Convert response body from snake_case to camelCase if it's a JSON response
        if "application/json" in response.headers.get("content-type", ""):
            response_body = b""
            async for chunk in response.body_iterator:
                response_body += chunk
            
            try:
                data = json.loads(response_body.decode())
                response_body_camel = convert_dict_keys(data, to_camel_case)
                
                # Return a new JSONResponse. FastAPI will automatically handle
                # calculating the correct Content-Length for the new body.
                return JSONResponse(content=response_body_camel, status_code=response.status_code)
            
            except json.JSONDecodeError:
                # If response is not valid JSON, we still need to rebuild it
                # to avoid "response already consumed" errors.
                return Response(content=response_body, status_code=response.status_code, headers=response.headers)
        
        return response
=======
>>>>>>> a7956604

# --- ERROR HANDLERS ---
async def http_exception_handler(request: Request, exc: HTTPException):
    return JSONResponse(
        status_code=exc.status_code,
        content={"message": exc.detail, "code": f"HTTP_{exc.status_code}_ERROR"},
    )


async def general_exception_handler(request: Request, exc: Exception):
    return JSONResponse(
        status_code=status.HTTP_500_INTERNAL_SERVER_ERROR,
        content={
            "message": "An unexpected internal server error occurred.",
            "code": "INTERNAL_SERVER_ERROR",
        },
    )<|MERGE_RESOLUTION|>--- conflicted
+++ resolved
@@ -1,80 +1,6 @@
 from fastapi import Request, status, HTTPException
 from fastapi.responses import JSONResponse
 
-<<<<<<< HEAD
-import json
-import re
-from fastapi import Request, status
-from fastapi.responses import JSONResponse, Response
-from starlette.middleware.base import BaseHTTPMiddleware
-from fastapi import HTTPException
-
-# --- CASE CONVERSION HELPERS ---
-def to_camel_case(snake_str):
-    components = snake_str.split('_')
-    return components[0] + ''.join(x.title() for x in components[1:])
-
-def to_snake_case(camel_str):
-    s1 = re.sub('(.)([A-Z][a-z]+)', r'\1_\2', camel_str)
-    return re.sub('([a-z0-9])([A-Z])', r'\1_\2', s1).lower()
-
-def convert_dict_keys(d, convert_func):
-    if not isinstance(d, dict):
-        return d
-    
-    new_dict = {}
-    for k, v in d.items():
-        new_key = convert_func(k)
-        if isinstance(v, dict):
-            new_dict[new_key] = convert_dict_keys(v, convert_func)
-        elif isinstance(v, list):
-            new_dict[new_key] = [convert_dict_keys(i, convert_func) for i in v]
-        else:
-            new_dict[new_key] = v
-    return new_dict
-
-# --- MIDDLEWARE CLASS ---
-class CaseConversionMiddleware(BaseHTTPMiddleware):
-    async def dispatch(self, request: Request, call_next):
-        if request.headers.get("content-type") == "application/json":
-            try:
-                body = await request.body()
-                if body:
-                    data = json.loads(body)
-                    request_body_snake = convert_dict_keys(data, to_snake_case)
-                    
-                    # Modify the request scope to replace the body
-                    async def receive():
-                        return {"type": "http.request", "body": json.dumps(request_body_snake).encode()}
-                    request._receive = receive
-            except json.JSONDecodeError:
-                # If body is not valid JSON, proceed without conversion
-                pass
-
-        response = await call_next(request)
-
-        # Convert response body from snake_case to camelCase if it's a JSON response
-        if "application/json" in response.headers.get("content-type", ""):
-            response_body = b""
-            async for chunk in response.body_iterator:
-                response_body += chunk
-            
-            try:
-                data = json.loads(response_body.decode())
-                response_body_camel = convert_dict_keys(data, to_camel_case)
-                
-                # Return a new JSONResponse. FastAPI will automatically handle
-                # calculating the correct Content-Length for the new body.
-                return JSONResponse(content=response_body_camel, status_code=response.status_code)
-            
-            except json.JSONDecodeError:
-                # If response is not valid JSON, we still need to rebuild it
-                # to avoid "response already consumed" errors.
-                return Response(content=response_body, status_code=response.status_code, headers=response.headers)
-        
-        return response
-=======
->>>>>>> a7956604
 
 # --- ERROR HANDLERS ---
 async def http_exception_handler(request: Request, exc: HTTPException):
